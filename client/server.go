package client

import (
	"crypto/tls"
	"fmt"
	"io"
	"math"
	"net"
	"net/http"
	"time"

	"github.com/getlantern/connpool"
	"github.com/getlantern/enproxy"
	"github.com/getlantern/flashlight/log"
	"github.com/getlantern/flashlight/proxy"
	"github.com/getlantern/flashlight/statreporter"
	"github.com/getlantern/keyman"
	"net/http/httputil"

<<<<<<< HEAD
	"gopkg.in/getlantern/tlsdialer.v2"
=======
	"gopkg.in/getlantern/tlsdialer.v1"
)

var (
	// Cutoff for logging warnings about a dial having taken a long time.
	longDialLimit = 10 * time.Second

	// idleTimeout needs to be small enough that we stop using connections
	// before the upstream server/CDN closes them itself.
	// TODO: make this configurable.
	idleTimeout = 10 * time.Second
>>>>>>> ff83e91f
)

type server struct {
	info          *ServerInfo
	masquerades   *verifiedMasqueradeSet
	enproxyConfig *enproxy.Config
	connPool      *connpool.Pool
	reverseProxy  *httputil.ReverseProxy
}

// buildReverseProxy builds the httputil.ReverseProxy used to proxy requests to
// the server.
func (server *server) buildReverseProxy(shouldDumpHeaders bool) *httputil.ReverseProxy {
	return &httputil.ReverseProxy{
		Director: func(req *http.Request) {
			// do nothing
		},
		Transport: withDumpHeaders(
			shouldDumpHeaders,
			&http.Transport{
				// We disable keepalives because some servers pretend to support
				// keep-alives but close their connections immediately, which
				// causes an error inside ReverseProxy.  This is not an issue
				// for HTTPS because  the browser is responsible for handling
				// the problem, which browsers like Chrome and Firefox already
				// know to do.
				// See https://code.google.com/p/go/issues/detail?id=4677
				DisableKeepAlives: true,
				Dial:              server.dialWithEnproxy,
			}),
		// Set a FlushInterval to prevent overly aggressive buffering of
		// responses, which helps keep memory usage down
		FlushInterval: 250 * time.Millisecond,
	}
}

func (server *server) dialWithEnproxy(network, addr string) (net.Conn, error) {
	conn := &enproxy.Conn{
		Addr:   addr,
		Config: server.enproxyConfig,
	}
	err := conn.Connect()
	if err != nil {
		return nil, err
	}
	return conn, nil
}

func (server *server) buildEnproxyConfig() *enproxy.Config {
	server.connPool = &connpool.Pool{
		MinSize:      30,
		ClaimTimeout: idleTimeout,
		Dial:         server.info.dialerFor(server.nextMasquerade),
	}
	server.connPool.Start()

	return server.info.enproxyConfigWith(func(addr string) (net.Conn, error) {
		return server.connPool.Get()
	})
}

func (server *server) close() {
	if server.connPool != nil {
		// We stop the connPool on a goroutine so as not to wait for Stop to finish
		go server.connPool.Stop()
	}
}

func (server *server) nextMasquerade() *Masquerade {
	if server.masquerades == nil {
		return nil
	}
	masquerade := server.masquerades.nextVerified()
	return masquerade
}

// withDumpHeaders creates a RoundTripper that uses the supplied RoundTripper
// and that dumps headers is client is so configured.
func withDumpHeaders(shouldDumpHeaders bool, rt http.RoundTripper) http.RoundTripper {
	if !shouldDumpHeaders {
		return rt
	}
	return &headerDumpingRoundTripper{rt}
}

// headerDumpingRoundTripper is an http.RoundTripper that wraps another
// http.RoundTripper and dumps response headers to the log.
type headerDumpingRoundTripper struct {
	orig http.RoundTripper
}

func (rt *headerDumpingRoundTripper) RoundTrip(req *http.Request) (resp *http.Response, err error) {
	proxy.DumpHeaders("Request", &req.Header)
	resp, err = rt.orig.RoundTrip(req)
	if err == nil {
		proxy.DumpHeaders("Response", &resp.Header)
	}
	return
}

// buildServer builds a server configured from this serverInfo using the given
// enproxy.Config if provided.
func (serverInfo *ServerInfo) buildServer(shouldDumpHeaders bool, masquerades *verifiedMasqueradeSet, enproxyConfig *enproxy.Config) *server {
	weight := serverInfo.Weight
	if weight == 0 {
		weight = 100
	}

	server := &server{
		info:          serverInfo,
		masquerades:   masquerades,
		enproxyConfig: enproxyConfig,
	}

	if server.enproxyConfig == nil {
		// Build a dynamic config
		server.enproxyConfig = server.buildEnproxyConfig()
	}
	server.reverseProxy = server.buildReverseProxy(shouldDumpHeaders)

	return server
}

// disposableEnproxyConfig creates an enproxy.Config for one-time use (no
// pooling, etc.)
func (serverInfo *ServerInfo) disposableEnproxyConfig(masquerade *Masquerade) *enproxy.Config {
	masqueradeSource := func() *Masquerade { return masquerade }
	dial := serverInfo.dialerFor(masqueradeSource)
	dialFunc := func(addr string) (net.Conn, error) {
		return dial()
	}
	return serverInfo.enproxyConfigWith(dialFunc)
}

func (serverInfo *ServerInfo) enproxyConfigWith(dialProxy func(addr string) (net.Conn, error)) *enproxy.Config {
	return &enproxy.Config{
		DialProxy: dialProxy,
		NewRequest: func(upstreamHost string, method string, body io.Reader) (req *http.Request, err error) {
			if upstreamHost == "" {
				// No specific host requested, use configured one
				upstreamHost = serverInfo.Host
			}
			return http.NewRequest(method, "http://"+upstreamHost+"/", body)
		},
		BufferRequests: serverInfo.BufferRequests,
		IdleTimeout:    idleTimeout, // TODO: make this configurable
	}
}

func (serverInfo *ServerInfo) dialerFor(masqueradeSource func() *Masquerade) func() (net.Conn, error) {
	dialTimeout := time.Duration(serverInfo.DialTimeoutMillis) * time.Millisecond
	if dialTimeout == 0 {
		dialTimeout = 5 * time.Second
	}

	// Note - we need to suppress the sending of the ServerName in the
	// client handshake to make host-spoofing work with Fastly.  If the
	// client Hello includes a server name, Fastly checks to make sure
	// that this matches the Host header in the HTTP request and if they
	// don't match, it returns a 400 Bad Request error.
	sendServerNameExtension := false

	return func() (net.Conn, error) {
		masquerade := masqueradeSource()
		cwt, err := tlsdialer.DialForTimings(
			&net.Dialer{
				Timeout: dialTimeout,
			},
			"tcp",
			serverInfo.addressForServer(masquerade),
			sendServerNameExtension,
			serverInfo.tlsConfig(masquerade))

		domain := ""
		if masquerade != nil {
			domain = masquerade.Domain
		}

		resultAddr := ""
		if err == nil {
			resultAddr = cwt.Conn.RemoteAddr().String()
		}

		if cwt.ResolutionTime > 0 {
			serverInfo.recordTiming("DNSLookup", cwt.ResolutionTime)
			if cwt.ResolutionTime > 1*time.Second {
				log.Debugf("DNS lookup for %s (%s) took %s", domain, resultAddr, cwt.ResolutionTime)
			}
		}

		if cwt.ConnectTime > 0 {
			serverInfo.recordTiming("TCPConnect", cwt.ConnectTime)
			if cwt.ConnectTime > 5*time.Second {
				log.Debugf("TCP connecting to %s (%s) took %s", domain, resultAddr, cwt.ConnectTime)
			}
<<<<<<< HEAD
=======
			domain := ""
			if masquerade != nil {
				domain = masquerade.Domain
			}
			log.Debugf("Long dial to %s (%s), took: %s", domain, resultAddr, delta)
>>>>>>> ff83e91f
		}

		if cwt.HandshakeTime > 0 {
			serverInfo.recordTiming("TLSHandshake", cwt.HandshakeTime)
			if cwt.HandshakeTime > 5*time.Second {
				log.Debugf("TLS handshake to %s (%s) took %s", domain, resultAddr, cwt.HandshakeTime)
			}
		}
		return cwt.Conn, err
	}
}

// recordTimings records timing information for the given step in establishing
// a connection. It always records that the step happened, and it records the
// highest timing threshold exceeded by the step.  Thresholds are 1, 2, 4, 8,
// and 16 seconds.
//
// For example, if calling this with step = "DNSLookup" and duration = 2.5
// seconds, we will increment two gauges, "DNSLookup" and
// "DNSLookupOver2Sec".
//
// The stats are qualified by MasqueradeSet (if specified). If the MasqueradeSet
// is "cloudflare", the above stats would be recorded as "DNSLookupTocloudflare"
// and "DNSLookupTocloudflareOver2Sec". Otherwise, they're qualified by
// host, e.g. "DNSLookupTolocalhost".
func (serverInfo *ServerInfo) recordTiming(step string, duration time.Duration) {
	if serverInfo.MasqueradeSet != "" {
		step = fmt.Sprintf("%sTo%s", step, serverInfo.MasqueradeSet)
	} else {
		step = fmt.Sprintf("%sTo%s", step, serverInfo.Host)
	}
	statreporter.Gauge(step).Add(1)
	for i := 4; i >= 0; i-- {
		seconds := int(math.Pow(float64(2), float64(i)))
		if duration > time.Duration(seconds)*time.Second {
			key := fmt.Sprintf("%sOver%dSec", step, seconds)
			statreporter.Gauge(key).Add(1)
			return
		}
	}
}

// Get the address to dial for reaching the server
func (serverInfo *ServerInfo) addressForServer(masquerade *Masquerade) string {
	return fmt.Sprintf("%s:%d", serverInfo.serverHost(masquerade), serverInfo.Port)
}

func (serverInfo *ServerInfo) serverHost(masquerade *Masquerade) string {
	serverHost := serverInfo.Host
	if masquerade != nil && masquerade.Domain != "" {
		serverHost = masquerade.Domain
	}
	return serverHost
}

// tlsConfig builds a tls.Config for dialing the upstream host. Constructed
// tls.Configs are cached on a per-masquerade basis to enable client session
// caching and reduce the amount of PEM certificate parsing.
func (serverInfo *ServerInfo) tlsConfig(masquerade *Masquerade) *tls.Config {
	serverInfo.tlsConfigsMutex.Lock()
	defer serverInfo.tlsConfigsMutex.Unlock()

	if serverInfo.tlsConfigs == nil {
		serverInfo.tlsConfigs = make(map[string]*tls.Config)
	}

	configKey := ""
	if masquerade != nil {
		configKey = masquerade.Domain + "|" + masquerade.RootCA
	}
	tlsConfig := serverInfo.tlsConfigs[configKey]
	if tlsConfig == nil {
		tlsConfig = &tls.Config{
			ClientSessionCache: tls.NewLRUClientSessionCache(1000),
			InsecureSkipVerify: serverInfo.InsecureSkipVerify,
		}
		if masquerade != nil && masquerade.RootCA != "" {
			caCert, err := keyman.LoadCertificateFromPEMBytes([]byte(masquerade.RootCA))
			if err != nil {
				log.Fatalf("Unable to load root ca cert: %s", err)
			}
			tlsConfig.RootCAs = caCert.PoolContainingCert()
		}
		serverInfo.tlsConfigs[configKey] = tlsConfig
	}

	return tlsConfig
}

func toMillis(d time.Duration) int64 {
	return int64(d) / 1000000
}<|MERGE_RESOLUTION|>--- conflicted
+++ resolved
@@ -17,10 +17,7 @@
 	"github.com/getlantern/keyman"
 	"net/http/httputil"
 
-<<<<<<< HEAD
 	"gopkg.in/getlantern/tlsdialer.v2"
-=======
-	"gopkg.in/getlantern/tlsdialer.v1"
 )
 
 var (
@@ -31,7 +28,6 @@
 	// before the upstream server/CDN closes them itself.
 	// TODO: make this configurable.
 	idleTimeout = 10 * time.Second
->>>>>>> ff83e91f
 )
 
 type server struct {
@@ -227,14 +223,6 @@
 			if cwt.ConnectTime > 5*time.Second {
 				log.Debugf("TCP connecting to %s (%s) took %s", domain, resultAddr, cwt.ConnectTime)
 			}
-<<<<<<< HEAD
-=======
-			domain := ""
-			if masquerade != nil {
-				domain = masquerade.Domain
-			}
-			log.Debugf("Long dial to %s (%s), took: %s", domain, resultAddr, delta)
->>>>>>> ff83e91f
 		}
 
 		if cwt.HandshakeTime > 0 {
