--- conflicted
+++ resolved
@@ -76,16 +76,6 @@
 	client.cfgMutex.Lock()
 	defer client.cfgMutex.Unlock()
 
-<<<<<<< HEAD
-	log.Debug("Client.Configure() called")
-	if client.cfg != nil && reflect.DeepEqual(client.cfg, cfg) {
-		log.Debugf("Client configuration unchanged")
-		return
-	}
-
-	if client.cfg == nil {
-		log.Debugf("Client configuration initialized")
-=======
 	log.Debug("Configure() called")
 	if client.cfg != nil {
 		if reflect.DeepEqual(client.cfg, cfg) {
@@ -94,7 +84,6 @@
 		} else {
 			log.Debugf("Client configuration changed")
 		}
->>>>>>> c8e3113b
 	} else {
 		log.Debugf("Client configuration initialized")
 	}
