--- conflicted
+++ resolved
@@ -68,15 +68,9 @@
 
 	// Set up an enproxy Proxy
 	proxy := &enproxy.Proxy{
-<<<<<<< HEAD
 		Dial:         server.dialDestination,
 		Host:         server.Host,
-		IdleInterval: 25 * time.Millisecond,
 		IdleTimeout:  70 * time.Second,
-=======
-		Dial:        server.dialDestination,
-		IdleTimeout: 70 * time.Second,
->>>>>>> 27e0e66f
 	}
 	proxy.Start()
 
