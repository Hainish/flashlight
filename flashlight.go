--- conflicted
+++ resolved
@@ -89,16 +89,11 @@
 			DialProxy: func(addr string) (net.Conn, error) {
 				return tls.Dial("tcp", addressForServer(), clientTLSConfig())
 			},
-<<<<<<< HEAD
 			NewRequest: func(host string, method string, body io.Reader) (req *http.Request, err error) {
 				if host == "" {
 					host = *upstreamHost
 				}
-				return http.NewRequest(method, "http://"+host+":80/", body)
-=======
-			NewRequest: func(method string, body io.Reader) (req *http.Request, err error) {
-				return http.NewRequest(method, "https://"+*upstreamHost+":443/", body)
->>>>>>> 27e0e66f
+				return http.NewRequest(method, "https://"+host+":443/", body)
 			},
 		},
 	}
