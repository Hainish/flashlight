--- conflicted
+++ resolved
@@ -3,10 +3,12 @@
 
 import (
 	"flag"
+	"math/rand"
 	"os"
 	"os/signal"
 	"runtime"
 	"runtime/pprof"
+	"time"
 
 	"github.com/getlantern/flashlight/client"
 	"github.com/getlantern/flashlight/config"
@@ -24,14 +26,9 @@
 )
 
 var (
-<<<<<<< HEAD
-	log = golog.LoggerFor("flashlight")
-=======
+	log       = golog.LoggerFor("flashlight")
 	version   string
 	buildDate string
-
-	CLOUD_CONFIG_POLL_INTERVAL = 1 * time.Minute
->>>>>>> 8b642e14
 
 	// Command-line Flags
 	help      = flag.Bool("help", false, "Get usage help")
@@ -45,7 +42,8 @@
 }
 
 func main() {
-<<<<<<< HEAD
+	displayVersion()
+
 	flag.Parse()
 	configUpdates = make(chan *config.Config)
 	cfg, err := config.Start(func(updated *config.Config) {
@@ -58,11 +56,6 @@
 		flag.Usage()
 		os.Exit(ConfigError)
 	}
-=======
-	displayVersion()
-
-	cfg := configure()
->>>>>>> 8b642e14
 
 	if cfg.CpuProfile != "" {
 		startCPUProfiling(cfg.CpuProfile)
@@ -85,8 +78,6 @@
 	}
 }
 
-<<<<<<< HEAD
-=======
 func displayVersion() {
 	if version == "" {
 		version = "development"
@@ -97,113 +88,6 @@
 	log.Debugf("---- flashlight version %s (%s) ----", version, buildDate)
 }
 
-// configure parses the command-line flags and binds the configuration YAML.
-// If there's a problem with the provided flags, it prints usage to stdout and
-// exits with status 1.
-func configure() *config.Config {
-	flag.Parse()
-	var err error
-	cfg, err := config.LoadFromDisk()
-	if err != nil {
-		log.Debugf("Error loading config, using default: %s", err)
-	}
-	cfg = cfg.ApplyFlags()
-	if *help || cfg.Addr == "" || (cfg.Role != "server" && cfg.Role != "client") {
-		flag.Usage()
-		os.Exit(ConfigError)
-	}
-
-	err = cfg.SaveToDisk()
-	if err != nil {
-		log.Fatalf("Unable to save config: %s", err)
-	}
-
-	go fetchConfigUpdates(cfg)
-
-	return cfg
-}
-
-func fetchConfigUpdates(cfg *config.Config) {
-	nextCloud := nextCloudPoll()
-	for {
-		cloudDelta := nextCloud.Sub(time.Now())
-		var err error
-		var updated *config.Config
-		select {
-		case <-time.After(1 * time.Second):
-			if cfg.HasChangedOnDisk() {
-				updated, err = config.LoadFromDisk()
-			}
-		case <-time.After(cloudDelta):
-			if cfg.CloudConfig != "" {
-				updated, err = fetchCloudConfig(cfg)
-				if updated == nil && err == nil {
-					log.Debugf("Configuration unchanged in cloud at: %s", cfg.CloudConfig)
-				}
-			}
-			nextCloud = nextCloudPoll()
-		}
-		if err != nil {
-			log.Errorf("Error fetching config updates: %s", err)
-		} else if updated != nil {
-			cfg = updated
-			configUpdates <- updated
-		}
-	}
-}
-
-func nextCloudPoll() time.Time {
-	sleepTime := (CLOUD_CONFIG_POLL_INTERVAL.Nanoseconds() / 2) + rand.Int63n(CLOUD_CONFIG_POLL_INTERVAL.Nanoseconds())
-	return time.Now().Add(time.Duration(sleepTime))
-}
-
-func fetchCloudConfig(cfg *config.Config) (*config.Config, error) {
-	log.Debugf("Fetching cloud config from: %s", cfg.CloudConfig)
-	// Try it unproxied first
-	bytes, err := doFetchCloudConfig(cfg, "")
-	if err != nil && cfg.IsDownstream() {
-		// If that failed, try it proxied
-		bytes, err = doFetchCloudConfig(cfg, cfg.Addr)
-	}
-	if err != nil {
-		return nil, fmt.Errorf("Unable to read yaml from %s: %s", cfg.CloudConfig, err)
-	}
-	if bytes == nil {
-		return nil, nil
-	}
-	log.Debugf("Merging cloud configuration")
-	return cfg.UpdatedFrom(bytes)
-}
-
-func doFetchCloudConfig(cfg *config.Config, proxyAddr string) ([]byte, error) {
-	client, err := util.HTTPClient(cfg.CloudConfigCA, proxyAddr)
-	if err != nil {
-		return nil, fmt.Errorf("Unable to initialize HTTP client: %s", err)
-	}
-	log.Debugf("Checking for cloud configuration at: %s", cfg.CloudConfig)
-	req, err := http.NewRequest("GET", cfg.CloudConfig, nil)
-	if err != nil {
-		return nil, fmt.Errorf("Unable to construct request for cloud config at %s: %s", cfg.CloudConfig, err)
-	}
-	if lastCloudConfigETag != "" {
-		// Don't bother fetching if unchanged
-		req.Header.Set(IF_NONE_MATCH, lastCloudConfigETag)
-	}
-	resp, err := client.Do(req)
-	if err != nil {
-		return nil, fmt.Errorf("Unable to fetch cloud config at %s: %s", cfg.CloudConfig, err)
-	}
-	defer resp.Body.Close()
-	if resp.StatusCode == 304 {
-		return nil, nil
-	} else if resp.StatusCode != 200 {
-		return nil, fmt.Errorf("Unexpected response status: %d", resp.StatusCode)
-	}
-	lastCloudConfigETag = resp.Header.Get(ETAG)
-	return ioutil.ReadAll(resp.Body)
-}
-
->>>>>>> 8b642e14
 func configureStats(cfg *config.Config) {
 	if cfg.StatsPeriod > 0 {
 		if cfg.StatshubAddr == "" {
