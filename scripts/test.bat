--- conflicted
+++ resolved
@@ -1,16 +1,3 @@
-<<<<<<< HEAD
-@echo off
-
-REM Windows script for running unit tests
-REM You have to run server and capture some browser first
-REM
-REM Requirements:
-REM - NodeJS (http://nodejs.org/)
-REM - Testacular (npm install -g testacular)
-
-set BASE_DIR=%~dp0
-testacular start "%BASE_DIR%\..\config\testacular.conf.js" %*
-=======
 @echo off
 
 REM Windows script for running unit tests
@@ -21,5 +8,4 @@
 REM - Karma (npm install -g karma)
 
 set BASE_DIR=%~dp0
-karma start "%BASE_DIR%\..\config\karma.conf.js" %*
->>>>>>> 4a2e42f0
+karma start "%BASE_DIR%\..\config\karma.conf.js" %*