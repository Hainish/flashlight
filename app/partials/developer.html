<div id="dev-label" ng-show="dev.value">Developer</div>

<<<<<<< HEAD
<div id="dev-buttons" class="btn-group" ng-show="dev.value">
  <button class="btn btn-mini btn-dev" ng-click="interaction(INTERACTION.scenarios)"
          ng-disabled="!mockBackend"
          ui-jq="tooltip" rel="tooltip" data-original-title="Scenarios"
          ui-options="{placement: 'bottom'}">
    <i class="icon-magic"></i>
  </button>
  <button class="btn btn-mini btn-dev"
          data-toggle="collapse" data-target="#model"
          ui-jq="tooltip" rel="tooltip" data-original-title="Model"
          ui-options="{placement: 'bottom'}">
    <i class="icon-reorder"></i>
    <span class="caret"></span>
  </button>
</div>

<div id="model" class="collapse"
     ng-controller="DevCtrl" ng-show="dev.value" lang="en" dir="ltr">
  <!-- use javascript console to edit model instead
  <textarea ng-model="editableModel" x-update-on-blur
            ng-readonly="!mockBackend"
            ng-change="handleUpdate()"></textarea>
  -->
  <textarea readonly>{{ model | json }}</textarea>
=======
<div ng-init="showModel=false">
  <div id="dev-buttons" class="btn-group" ng-show="dev.value">
    <button class="btn btn-mini btn-dev" ng-click="interaction(INTERACTION.scenarios)"
            ng-disabled="!mockBackend" tooltip="Scenarios" tooltip-placement="bottom">
      <i class="icon-magic"></i>
    </button>
    <button class="btn btn-mini btn-dev"
            ng-click="showModel=!showModel">
            <!-- tooltip="Model" tooltip-placement="bottom" XXX https://github.com/angular-ui/bootstrap/issues/75 -->
      <i class="icon-reorder"></i>
      <span class="caret"></span>
    </button>
  </div>
  
  <div id="model" ng-show="showModel"
       ng-controller="DevCtrl" ng-show="dev.value" lang="en" dir="ltr">
    <textarea ng-model="editableModel" x-update-on-blur
              ng-readonly="!mockBackend"
              ng-change="handleUpdate()"></textarea>
  </div>
>>>>>>> b3ec808b
</div><|MERGE_RESOLUTION|>--- conflicted
+++ resolved
@@ -1,50 +1,30 @@
 <div id="dev-label" ng-show="dev.value">Developer</div>
 
-<<<<<<< HEAD
-<div id="dev-buttons" class="btn-group" ng-show="dev.value">
-  <button class="btn btn-mini btn-dev" ng-click="interaction(INTERACTION.scenarios)"
-          ng-disabled="!mockBackend"
-          ui-jq="tooltip" rel="tooltip" data-original-title="Scenarios"
-          ui-options="{placement: 'bottom'}">
-    <i class="icon-magic"></i>
-  </button>
-  <button class="btn btn-mini btn-dev"
-          data-toggle="collapse" data-target="#model"
-          ui-jq="tooltip" rel="tooltip" data-original-title="Model"
-          ui-options="{placement: 'bottom'}">
-    <i class="icon-reorder"></i>
-    <span class="caret"></span>
-  </button>
-</div>
-
-<div id="model" class="collapse"
-     ng-controller="DevCtrl" ng-show="dev.value" lang="en" dir="ltr">
-  <!-- use javascript console to edit model instead
-  <textarea ng-model="editableModel" x-update-on-blur
-            ng-readonly="!mockBackend"
-            ng-change="handleUpdate()"></textarea>
-  -->
-  <textarea readonly>{{ model | json }}</textarea>
-=======
-<div ng-init="showModel=false">
+<div ng-init="showModel = {value: false}">
   <div id="dev-buttons" class="btn-group" ng-show="dev.value">
-    <button class="btn btn-mini btn-dev" ng-click="interaction(INTERACTION.scenarios)"
-            ng-disabled="!mockBackend" tooltip="Scenarios" tooltip-placement="bottom">
+    <button class="btn btn-mini btn-dev"
+            ng-click="interaction(INTERACTION.scenarios)"
+            ng-disabled="!mockBackend"
+            ui-jq="tooltip" data-original-title="Scenarios"
+            ui-options="{placement: 'bottom', container: 'body'}">
       <i class="icon-magic"></i>
     </button>
     <button class="btn btn-mini btn-dev"
-            ng-click="showModel=!showModel">
-            <!-- tooltip="Model" tooltip-placement="bottom" XXX https://github.com/angular-ui/bootstrap/issues/75 -->
+            ng-click="showModel.value=!showModel.value"
+            ui-jq="tooltip" data-original-title="Model"
+            ui-options="{placement: 'bottom', container: 'body'}">
       <i class="icon-reorder"></i>
       <span class="caret"></span>
     </button>
   </div>
-  
-  <div id="model" ng-show="showModel"
-       ng-controller="DevCtrl" ng-show="dev.value" lang="en" dir="ltr">
+
+  <div id="model" ui-if="showModel.value"
+       ng-controller="DevCtrl" lang="en" dir="ltr">
+    <!-- use javascript console to edit model instead
     <textarea ng-model="editableModel" x-update-on-blur
               ng-readonly="!mockBackend"
               ng-change="handleUpdate()"></textarea>
+    -->
+    <textarea readonly>{{ model | json }}</textarea>
   </div>
->>>>>>> b3ec808b
 </div>