package proxiedsites

import (
	"encoding/json"
	"fmt"
	"net/http"
	"sync"

	"github.com/getlantern/golog"
	"github.com/getlantern/proxiedsites"

	"github.com/getlantern/flashlight/config"
	"github.com/getlantern/flashlight/ui"
)

const (
	messageType = `ProxiedSites`
)

var (
<<<<<<< HEAD
	log = golog.LoggerFor("flashlight.proxiedsites")

	service *ui.Service
=======
	log = golog.LoggerFor("proxiedsites-flashlight")
)

var (
	PACURL string
>>>>>>> fc16b10c

	startMutex sync.Mutex
)

func Configure(cfg *proxiedsites.Config) {
	delta := proxiedsites.Configure(cfg)
	startMutex.Lock()

	if service == nil {
		// Initializing service.
		if err := start(); err != nil {
			log.Errorf("Unable to register service: %q", err)
		}
	} else if delta != nil {
		// Sending delta.
		message := ui.Envelope{
			EnvelopeType: ui.EnvelopeType{messageType},
			Message:      delta,
		}
		b, err := json.Marshal(message)

		if err != nil {
			log.Errorf("Unable to publish delta to UI: %v", err)
		} else {
			service.Out <- b
		}
	}

	startMutex.Unlock()
}

func start() (err error) {
	newMessage := func() interface{} {
		return &proxiedsites.Delta{}
	}

	// Registering a websocket service.
	helloFn := func(write func(interface{}) error) error {
		return write(proxiedsites.ActiveDelta())
	}

	if service, err = ui.Register(messageType, newMessage, helloFn); err != nil {
		return fmt.Errorf("Unable to register channel: %q", err)
	}

	// Register the PAC handler
	PACURL = ui.Handle("/proxy_on.pac", http.HandlerFunc(proxiedsites.ServePAC))
	log.Debugf("Serving PAC file at %v", PACURL)

	// Initializing reader.
	go read()

	return nil
}

func read() {
	for msg := range service.In {
		config.Update(func(updated *config.Config) error {
			log.Debugf("Applying update from UI")
			updated.ProxiedSites.Delta.Merge(msg.(*proxiedsites.Delta))
			return nil
		})
	}
}<|MERGE_RESOLUTION|>--- conflicted
+++ resolved
@@ -18,18 +18,10 @@
 )
 
 var (
-<<<<<<< HEAD
 	log = golog.LoggerFor("flashlight.proxiedsites")
 
-	service *ui.Service
-=======
-	log = golog.LoggerFor("proxiedsites-flashlight")
-)
-
-var (
-	PACURL string
->>>>>>> fc16b10c
-
+	service    *ui.Service
+	PACURL     string
 	startMutex sync.Mutex
 )
 
